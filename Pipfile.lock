{
    "_meta": {
        "hash": {
            "sha256": "ca87c7f259b5e675854bc27d909a10d32e6008ccc83b2aaecfaa2d11778bee87"
        },
        "pipfile-spec": 6,
        "requires": {
            "python_version": "3.8"
        },
        "sources": [
            {
                "name": "pypi",
                "url": "https://pypi.org/simple",
                "verify_ssl": true
            }
        ]
    },
    "default": {
        "decorator": {
            "hashes": [
                "sha256:41fa54c2a0cc4ba648be4fd43cff00aedf5b9465c9bf18d64325bc225f08f760",
                "sha256:e3a62f0520172440ca0dcc823749319382e377f37f140a0b99ef45fecb84bfe7"
            ],
            "version": "==4.4.2"
        },
        "neo4j": {
            "hashes": [
                "sha256:b6c49fbd60426e268ed4afbd414766444fe70aee1ac0376a0c871d75526b8251"
            ],
            "index": "pypi",
            "version": "==4.2.1"
        },
        "networkx": {
            "hashes": [
                "sha256:0635858ed7e989f4c574c2328380b452df892ae85084144c73d8cd819f0c4e06",
                "sha256:109cd585cac41297f71103c3c42ac6ef7379f29788eb54cb751be5a663bb235a"
            ],
            "index": "pypi",
            "version": "==2.5.1"
        },
        "pytz": {
            "hashes": [
                "sha256:83a4a90894bf38e243cf052c8b58f381bfe9a7a483f6a9cab140bc7f702ac4da",
                "sha256:eb10ce3e7736052ed3623d49975ce333bcd712c7bb19a58b9e2089d4057d0798"
            ],
            "version": "==2021.1"
<<<<<<< HEAD
=======
        },
        "scipy": {
            "hashes": [
                "sha256:168c45c0c32e23f613db7c9e4e780bc61982d71dcd406ead746c7c7c2f2004ce",
                "sha256:213bc59191da2f479984ad4ec39406bf949a99aba70e9237b916ce7547b6ef42",
                "sha256:25b241034215247481f53355e05f9e25462682b13bd9191359075682adcd9554",
                "sha256:2c872de0c69ed20fb1a9b9cf6f77298b04a26f0b8720a5457be08be254366c6e",
                "sha256:3397c129b479846d7eaa18f999369a24322d008fac0782e7828fa567358c36ce",
                "sha256:368c0f69f93186309e1b4beb8e26d51dd6f5010b79264c0f1e9ca00cd92ea8c9",
                "sha256:3d5db5d815370c28d938cf9b0809dade4acf7aba57eaf7ef733bfedc9b2474c4",
                "sha256:4598cf03136067000855d6b44d7a1f4f46994164bcd450fb2c3d481afc25dd06",
                "sha256:4a453d5e5689de62e5d38edf40af3f17560bfd63c9c5bd228c18c1f99afa155b",
                "sha256:4f12d13ffbc16e988fa40809cbbd7a8b45bc05ff6ea0ba8e3e41f6f4db3a9e47",
                "sha256:634568a3018bc16a83cda28d4f7aed0d803dd5618facb36e977e53b2df868443",
                "sha256:65923bc3809524e46fb7eb4d6346552cbb6a1ffc41be748535aa502a2e3d3389",
                "sha256:6b0ceb23560f46dd236a8ad4378fc40bad1783e997604ba845e131d6c680963e",
                "sha256:8c8d6ca19c8497344b810b0b0344f8375af5f6bb9c98bd42e33f747417ab3f57",
                "sha256:9ad4fcddcbf5dc67619379782e6aeef41218a79e17979aaed01ed099876c0e62",
                "sha256:a254b98dbcc744c723a838c03b74a8a34c0558c9ac5c86d5561703362231107d",
                "sha256:b03c4338d6d3d299e8ca494194c0ae4f611548da59e3c038813f1a43976cb437",
                "sha256:cc1f78ebc982cd0602c9a7615d878396bec94908db67d4ecddca864d049112f2",
                "sha256:d6d25c41a009e3c6b7e757338948d0076ee1dd1770d1c09ec131f11946883c54",
                "sha256:d84cadd7d7998433334c99fa55bcba0d8b4aeff0edb123b2a1dfcface538e474",
                "sha256:e360cb2299028d0b0d0f65a5c5e51fc16a335f1603aa2357c25766c8dab56938",
                "sha256:e98d49a5717369d8241d6cf33ecb0ca72deee392414118198a8e5b4c35c56340",
                "sha256:ed572470af2438b526ea574ff8f05e7f39b44ac37f712105e57fc4d53a6fb660",
                "sha256:f87b39f4d69cf7d7529d7b1098cb712033b17ea7714aed831b95628f483fd012",
                "sha256:fa789583fc94a7689b45834453fec095245c7e69c58561dc159b5d5277057e4c"
            ],
            "index": "pypi",
            "version": "==1.5.4"
>>>>>>> ac97c010
        }
    },
    "develop": {
        "autopep8": {
            "hashes": [
                "sha256:5454e6e9a3d02aae38f866eec0d9a7de4ab9f93c10a273fb0340f3d6d09f7514",
                "sha256:f01b06a6808bc31698db907761e5890eb2295e287af53f6693b39ce55454034a"
            ],
            "index": "pypi",
<<<<<<< HEAD
            "version": "==1.5.6"
=======
            "version": "==1.5.4"
        },
        "certifi": {
            "hashes": [
                "sha256:1a4995114262bffbc2413b159f2a1a480c969de6e6eb13ee966d470af86af59c",
                "sha256:719a74fb9e33b9bd44cc7f3a8d94bc35e4049deebe19ba7d8e108280cfd59830"
            ],
            "version": "==2020.12.5"
        },
        "chardet": {
            "hashes": [
                "sha256:84ab92ed1c4d4f16916e05906b6b75a6c0fb5db821cc65e70cbd64a3e2a5eaae",
                "sha256:fc323ffcaeaed0e0a02bf4d117757b98aed530d9ed4531e3e15460124c106691"
            ],
            "version": "==3.0.4"
        },
        "cycler": {
            "hashes": [
                "sha256:1d8a5ae1ff6c5cf9b93e8811e581232ad8920aeec647c37316ceac982b08cb2d",
                "sha256:cd7b2d1018258d7247a71425e9f26463dfb444d411c39569972f4ce586b0c9d8"
            ],
            "version": "==0.10.0"
>>>>>>> ac97c010
        },
        "flake8": {
            "hashes": [
                "sha256:1aa8990be1e689d96c745c5682b687ea49f2e05a443aff1f8251092b0014e378",
                "sha256:3b9f848952dddccf635be78098ca75010f073bfe14d2c6bda867154bea728d2a"
            ],
            "index": "pypi",
<<<<<<< HEAD
            "version": "==3.9.1"
=======
            "version": "==3.8.4"
        },
        "gevent": {
            "hashes": [
                "sha256:16574e4aa902ebc7bad564e25aa9740a82620fdeb61e0bbf5cbc32e84c13cb6a",
                "sha256:188c3c6da67e17ffa28f960fc80f8b7e4ba0f4efdc7519822c9d3a1784ca78ea",
                "sha256:1e5af63e452cc1758924528a2ba6d3e472f5338e1534b7233cd01d3429fc1082",
                "sha256:242e32cc011ad7127525ca9181aef3379ce4ad9c733aefe311ecf90248ad9a6f",
                "sha256:2a9ae0a0fd956cbbc9c326b8f290dcad2b58acfb2e2732855fe1155fb110a04d",
                "sha256:33741e3cd51b90483b14f73b6a3b32b779acf965aeb91d22770c0c8e0c937b73",
                "sha256:3694f393ab08372bd337b9bc8eebef3ccab3c1623ef94536762a1eee68821449",
                "sha256:464ec84001ba5108a9022aded4c5e69ea4d13ef11a2386d3ec37c1d08f3074c9",
                "sha256:520cc2a029a9eef436e4e56b007af7859315cafa21937d43c1d5269f12f2c981",
                "sha256:77b65a68c83e1c680f52dc39d5e5406763dd10a18ce08420665504b6f047962e",
                "sha256:7bdfee07be5eee4f687bf90c54c2a65c909bcf2b6c4878faee51218ffa5d5d3e",
                "sha256:969743debf89d6409423aaeae978437cc042247f91f5801e946a07a0a3b59148",
                "sha256:96f704561a9dd9a817c67f2e279e23bfad6166cf95d63d35c501317e17f68bcf",
                "sha256:9f99c3ec61daed54dc074fbcf1a86bcf795b9dfac2f6d4cdae6dfdb8a9125692",
                "sha256:a130a1885603eabd8cea11b3e1c3c7333d4341b537eca7f0c4794cb5c7120db1",
                "sha256:a54b9c7516c211045d7897a73a4ccdc116b3720c9ad3c591ef9592b735202a3b",
                "sha256:ac98570649d9c276e39501a1d1cbf6c652b78f57a0eb1445c5ff25ff80336b63",
                "sha256:afaeda9a7e8e93d0d86bf1d65affe912366294913fe43f0d107145dc32cd9545",
                "sha256:b6ffc1131e017aafa70d7ec19cc24010b19daa2f11d5dc2dc191a79c3c9ea147",
                "sha256:ba0c6ad94614e9af4240affbe1b4839c54da5a0a7e60806c6f7f69c1a7f5426e",
                "sha256:bdb3677e77ab4ebf20c4752ac49f3b1e47445678dd69f82f9905362c68196456",
                "sha256:c2c4326bb507754ef354635c05f560a217c171d80f26ca65bea81aa59b1ac179",
                "sha256:cfb2878c2ecf27baea436bb9c4d8ab8c2fa7763c3916386d5602992b6a056ff3",
                "sha256:e370e0a861db6f63c75e74b6ee56a40f5cdac90212ec404621445afa12bfc94b",
                "sha256:e8a5d9fcf5d031f2e4c499f5f4b53262face416e22e8769078354f641255a663",
                "sha256:ecff28416c99e0f73137f35849c3027cc3edde9dc13b7707825ebbf728623928",
                "sha256:f0498df97a303da77e180a9368c9228b0fc94d10dd2ce79fc5ebb63fec0d2fc9",
                "sha256:f91fd07b9cf642f24e58ed381e19ec33e28b8eee8726c19b026ea24fcc9ff897"
            ],
            "version": "==21.1.2"
        },
        "greenlet": {
            "hashes": [
                "sha256:0a77691f0080c9da8dfc81e23f4e3cffa5accf0f5b56478951016d7cfead9196",
                "sha256:0ddd77586553e3daf439aa88b6642c5f252f7ef79a39271c25b1d4bf1b7cbb85",
                "sha256:111cfd92d78f2af0bc7317452bd93a477128af6327332ebf3c2be7df99566683",
                "sha256:122c63ba795fdba4fc19c744df6277d9cfd913ed53d1a286f12189a0265316dd",
                "sha256:181300f826625b7fd1182205b830642926f52bd8cdb08b34574c9d5b2b1813f7",
                "sha256:1a1ada42a1fd2607d232ae11a7b3195735edaa49ea787a6d9e6a53afaf6f3476",
                "sha256:1bb80c71de788b36cefb0c3bb6bfab306ba75073dbde2829c858dc3ad70f867c",
                "sha256:1d1d4473ecb1c1d31ce8fd8d91e4da1b1f64d425c1dc965edc4ed2a63cfa67b2",
                "sha256:292e801fcb3a0b3a12d8c603c7cf340659ea27fd73c98683e75800d9fd8f704c",
                "sha256:2c65320774a8cd5fdb6e117c13afa91c4707548282464a18cf80243cf976b3e6",
                "sha256:4365eccd68e72564c776418c53ce3c5af402bc526fe0653722bc89efd85bf12d",
                "sha256:5352c15c1d91d22902582e891f27728d8dac3bd5e0ee565b6a9f575355e6d92f",
                "sha256:58ca0f078d1c135ecf1879d50711f925ee238fe773dfe44e206d7d126f5bc664",
                "sha256:5d4030b04061fdf4cbc446008e238e44936d77a04b2b32f804688ad64197953c",
                "sha256:5d69bbd9547d3bc49f8a545db7a0bd69f407badd2ff0f6e1a163680b5841d2b0",
                "sha256:5f297cb343114b33a13755032ecf7109b07b9a0020e841d1c3cedff6602cc139",
                "sha256:62afad6e5fd70f34d773ffcbb7c22657e1d46d7fd7c95a43361de979f0a45aef",
                "sha256:647ba1df86d025f5a34043451d7c4a9f05f240bee06277a524daad11f997d1e7",
                "sha256:719e169c79255816cdcf6dccd9ed2d089a72a9f6c42273aae12d55e8d35bdcf8",
                "sha256:7cd5a237f241f2764324396e06298b5dee0df580cf06ef4ada0ff9bff851286c",
                "sha256:875d4c60a6299f55df1c3bb870ebe6dcb7db28c165ab9ea6cdc5d5af36bb33ce",
                "sha256:90b6a25841488cf2cb1c8623a53e6879573010a669455046df5f029d93db51b7",
                "sha256:94620ed996a7632723a424bccb84b07e7b861ab7bb06a5aeb041c111dd723d36",
                "sha256:b5f1b333015d53d4b381745f5de842f19fe59728b65f0fbb662dafbe2018c3a5",
                "sha256:c5b22b31c947ad8b6964d4ed66776bcae986f73669ba50620162ba7c832a6b6a",
                "sha256:c93d1a71c3fe222308939b2e516c07f35a849c5047f0197442a4d6fbcb4128ee",
                "sha256:cdb90267650c1edb54459cdb51dab865f6c6594c3a47ebd441bc493360c7af70",
                "sha256:cfd06e0f0cc8db2a854137bd79154b61ecd940dce96fad0cba23fe31de0b793c",
                "sha256:d3789c1c394944084b5e57c192889985a9f23bd985f6d15728c745d380318128",
                "sha256:da7d09ad0f24270b20f77d56934e196e982af0d0a2446120cb772be4e060e1a2",
                "sha256:df3e83323268594fa9755480a442cabfe8d82b21aba815a71acf1bb6c1776218",
                "sha256:df8053867c831b2643b2c489fe1d62049a98566b1646b194cc815f13e27b90df",
                "sha256:e1128e022d8dce375362e063754e129750323b67454cac5600008aad9f54139e",
                "sha256:e6e9fdaf6c90d02b95e6b0709aeb1aba5affbbb9ccaea5502f8638e4323206be",
                "sha256:eac8803c9ad1817ce3d8d15d1bb82c2da3feda6bee1153eec5c58fa6e5d3f770",
                "sha256:eb333b90036358a0e2c57373f72e7648d7207b76ef0bd00a4f7daad1f79f5203",
                "sha256:ed1d1351f05e795a527abc04a0d82e9aecd3bdf9f46662c36ff47b0b00ecaf06",
                "sha256:f3dc68272990849132d6698f7dc6df2ab62a88b0d36e54702a8fd16c0490e44f",
                "sha256:f59eded163d9752fd49978e0bab7a1ff21b1b8d25c05f0995d140cc08ac83379",
                "sha256:f5e2d36c86c7b03c94b8459c3bd2c9fe2c7dab4b258b8885617d44a22e453fb7",
                "sha256:f6f65bf54215e4ebf6b01e4bb94c49180a589573df643735107056f7a910275b",
                "sha256:f8450d5ef759dbe59f84f2c9f77491bb3d3c44bc1a573746daf086e70b14c243",
                "sha256:f97d83049715fd9dec7911860ecf0e17b48d8725de01e45de07d8ac0bd5bc378"
            ],
            "markers": "platform_python_implementation == 'CPython'",
            "version": "==1.0.0"
        },
        "grequests": {
            "hashes": [
                "sha256:6eff964416021bb1dee4182a56cc2b551bfa42d37820e6aee6f2efa00d43a061",
                "sha256:7dec890c6668e6755a1ea968565535867956639301268394d24df67b478df666"
            ],
            "index": "pypi",
            "version": "==0.6.0"
        },
        "idna": {
            "hashes": [
                "sha256:b307872f855b18632ce0c21c5e45be78c0ea7ae4c15c828c20788b26921eb3f6",
                "sha256:b97d804b1e9b523befed77c48dacec60e6dcb0b5391d57af6a65a312a90648c0"
            ],
            "version": "==2.10"
        },
        "kiwisolver": {
            "hashes": [
                "sha256:0cd53f403202159b44528498de18f9285b04482bab2a6fc3f5dd8dbb9352e30d",
                "sha256:1e1bc12fb773a7b2ffdeb8380609f4f8064777877b2225dec3da711b421fda31",
                "sha256:225e2e18f271e0ed8157d7f4518ffbf99b9450fca398d561eb5c4a87d0986dd9",
                "sha256:232c9e11fd7ac3a470d65cd67e4359eee155ec57e822e5220322d7b2ac84fbf0",
                "sha256:31dfd2ac56edc0ff9ac295193eeaea1c0c923c0355bf948fbd99ed6018010b72",
                "sha256:33449715e0101e4d34f64990352bce4095c8bf13bed1b390773fc0a7295967b3",
                "sha256:401a2e9afa8588589775fe34fc22d918ae839aaaf0c0e96441c0fdbce6d8ebe6",
                "sha256:44a62e24d9b01ba94ae7a4a6c3fb215dc4af1dde817e7498d901e229aaf50e4e",
                "sha256:50af681a36b2a1dee1d3c169ade9fdc59207d3c31e522519181e12f1b3ba7000",
                "sha256:563c649cfdef27d081c84e72a03b48ea9408c16657500c312575ae9d9f7bc1c3",
                "sha256:5989db3b3b34b76c09253deeaf7fbc2707616f130e166996606c284395da3f18",
                "sha256:5a7a7dbff17e66fac9142ae2ecafb719393aaee6a3768c9de2fd425c63b53e21",
                "sha256:5c3e6455341008a054cccee8c5d24481bcfe1acdbc9add30aa95798e95c65621",
                "sha256:5f6ccd3dd0b9739edcf407514016108e2280769c73a85b9e59aa390046dbf08b",
                "sha256:72c99e39d005b793fb7d3d4e660aed6b6281b502e8c1eaf8ee8346023c8e03bc",
                "sha256:78751b33595f7f9511952e7e60ce858c6d64db2e062afb325985ddbd34b5c131",
                "sha256:834ee27348c4aefc20b479335fd422a2c69db55f7d9ab61721ac8cd83eb78882",
                "sha256:8be8d84b7d4f2ba4ffff3665bcd0211318aa632395a1a41553250484a871d454",
                "sha256:950a199911a8d94683a6b10321f9345d5a3a8433ec58b217ace979e18f16e248",
                "sha256:a357fd4f15ee49b4a98b44ec23a34a95f1e00292a139d6015c11f55774ef10de",
                "sha256:a53d27d0c2a0ebd07e395e56a1fbdf75ffedc4a05943daf472af163413ce9598",
                "sha256:acef3d59d47dd85ecf909c359d0fd2c81ed33bdff70216d3956b463e12c38a54",
                "sha256:b38694dcdac990a743aa654037ff1188c7a9801ac3ccc548d3341014bc5ca278",
                "sha256:b9edd0110a77fc321ab090aaa1cfcaba1d8499850a12848b81be2222eab648f6",
                "sha256:c08e95114951dc2090c4a630c2385bef681cacf12636fb0241accdc6b303fd81",
                "sha256:c5518d51a0735b1e6cee1fdce66359f8d2b59c3ca85dc2b0813a8aa86818a030",
                "sha256:c8fd0f1ae9d92b42854b2979024d7597685ce4ada367172ed7c09edf2cef9cb8",
                "sha256:ca3820eb7f7faf7f0aa88de0e54681bddcb46e485beb844fcecbcd1c8bd01689",
                "sha256:cf8b574c7b9aa060c62116d4181f3a1a4e821b2ec5cbfe3775809474113748d4",
                "sha256:d3155d828dec1d43283bd24d3d3e0d9c7c350cdfcc0bd06c0ad1209c1bbc36d0",
                "sha256:f8d6f8db88049a699817fd9178782867bf22283e3813064302ac59f61d95be05",
                "sha256:fd34fbbfbc40628200730bc1febe30631347103fc8d3d4fa012c21ab9c11eca9"
            ],
            "version": "==1.3.1"
        },
        "matplotlib": {
            "hashes": [
                "sha256:06866c138d81a593b535d037b2727bec9b0818cadfe6a81f6ec5715b8dd38a89",
                "sha256:16b241c3d17be786966495229714de37de04472da472277869b8d5b456a8df00",
                "sha256:27f9de4784ae6fb97679556c5542cf36c0751dccb4d6407f7c62517fa2078868",
                "sha256:2f5eefc17dc2a71318d5a3496313be5c351c0731e8c4c6182c9ac3782cfc4076",
                "sha256:371518c769d84af8ec9b7dcb871ac44f7a67ef126dd3a15c88c25458e6b6d205",
                "sha256:3d2edbf59367f03cd9daf42939ca06383a7d7803e3993eb5ff1bee8e8a3fbb6b",
                "sha256:3fb0409754b26f48045bacd6818e44e38ca9338089f8ba689e2f9344ff2847c7",
                "sha256:548cfe81476dbac44db96e9c0b074b6fb333b4d1f12b1ae68dbed47e45166384",
                "sha256:57be9e21073fc367237b03ecac0d9e4b8ddbe38e86ec4a316857d8d93ac9286c",
                "sha256:5ccecb5f78b51b885f0028b646786889f49c54883e554fca41a2a05998063f23",
                "sha256:69cf76d673682140f46c6cb5e073332c1f1b2853c748dc1cb04f7d00023567f7",
                "sha256:793e061054662aa27acaff9201cdd510a698541c6e8659eeceb31d66c16facc6",
                "sha256:799c421bc245a0749c1515b6dea6dc02db0a8c1f42446a0f03b3b82a60a900dc",
                "sha256:8bc1d3284dee001f41ec98f59675f4d723683e1cc082830b440b5f081d8e0ade",
                "sha256:a522de31e07ed7d6f954cda3fbd5ca4b8edbfc592a821a7b00291be6f843292e",
                "sha256:be2f0ec62e0939a9dcfd3638c140c5a74fc929ee3fd1f31408ab8633db6e1523",
                "sha256:c5d0c2ae3e3ed4e9f46b7c03b40d443601012ffe8eb8dfbb2bd6b2d00509f797",
                "sha256:f0268613073df055bcc6a490de733012f2cf4fe191c1adb74e41cec8add1a165"
            ],
            "index": "pypi",
            "version": "==3.3.2"
>>>>>>> ac97c010
        },
        "mccabe": {
            "hashes": [
                "sha256:ab8a6258860da4b6677da4bd2fe5dc2c659cff31b3ee4f7f5d64e79735b80d42",
                "sha256:dd8d182285a0fe56bace7f45b5e7d1a6ebcbf524e8f3bd87eb0f125271b8831f"
            ],
            "version": "==0.6.1"
        },
<<<<<<< HEAD
=======
        "numpy": {
            "hashes": [
                "sha256:08308c38e44cc926bdfce99498b21eec1f848d24c302519e64203a8da99a97db",
                "sha256:09c12096d843b90eafd01ea1b3307e78ddd47a55855ad402b157b6c4862197ce",
                "sha256:13d166f77d6dc02c0a73c1101dd87fdf01339febec1030bd810dcd53fff3b0f1",
                "sha256:141ec3a3300ab89c7f2b0775289954d193cc8edb621ea05f99db9cb181530512",
                "sha256:16c1b388cc31a9baa06d91a19366fb99ddbe1c7b205293ed072211ee5bac1ed2",
                "sha256:18bed2bcb39e3f758296584337966e68d2d5ba6aab7e038688ad53c8f889f757",
                "sha256:1aeef46a13e51931c0b1cf8ae1168b4a55ecd282e6688fdb0a948cc5a1d5afb9",
                "sha256:27d3f3b9e3406579a8af3a9f262f5339005dd25e0ecf3cf1559ff8a49ed5cbf2",
                "sha256:2a2740aa9733d2e5b2dfb33639d98a64c3b0f24765fed86b0fd2aec07f6a0a08",
                "sha256:4377e10b874e653fe96985c05feed2225c912e328c8a26541f7fc600fb9c637b",
                "sha256:448ebb1b3bf64c0267d6b09a7cba26b5ae61b6d2dbabff7c91b660c7eccf2bdb",
                "sha256:50e86c076611212ca62e5a59f518edafe0c0730f7d9195fec718da1a5c2bb1fc",
                "sha256:5734bdc0342aba9dfc6f04920988140fb41234db42381cf7ccba64169f9fe7ac",
                "sha256:64324f64f90a9e4ef732be0928be853eee378fd6a01be21a0a8469c4f2682c83",
                "sha256:6ae6c680f3ebf1cf7ad1d7748868b39d9f900836df774c453c11c5440bc15b36",
                "sha256:6d7593a705d662be5bfe24111af14763016765f43cb6923ed86223f965f52387",
                "sha256:8cac8790a6b1ddf88640a9267ee67b1aee7a57dfa2d2dd33999d080bc8ee3a0f",
                "sha256:8ece138c3a16db8c1ad38f52eb32be6086cc72f403150a79336eb2045723a1ad",
                "sha256:9eeb7d1d04b117ac0d38719915ae169aa6b61fca227b0b7d198d43728f0c879c",
                "sha256:a09f98011236a419ee3f49cedc9ef27d7a1651df07810ae430a6b06576e0b414",
                "sha256:a5d897c14513590a85774180be713f692df6fa8ecf6483e561a6d47309566f37",
                "sha256:ad6f2ff5b1989a4899bf89800a671d71b1612e5ff40866d1f4d8bcf48d4e5764",
                "sha256:c42c4b73121caf0ed6cd795512c9c09c52a7287b04d105d112068c1736d7c753",
                "sha256:cb1017eec5257e9ac6209ac172058c430e834d5d2bc21961dceeb79d111e5909",
                "sha256:d6c7bb82883680e168b55b49c70af29b84b84abb161cbac2800e8fcb6f2109b6",
                "sha256:e452dc66e08a4ce642a961f134814258a082832c78c90351b75c41ad16f79f63",
                "sha256:e5b6ed0f0b42317050c88022349d994fe72bfe35f5908617512cd8c8ef9da2a9",
                "sha256:e9b30d4bd69498fc0c3fe9db5f62fffbb06b8eb9321f92cc970f2969be5e3949",
                "sha256:ec149b90019852266fec2341ce1db513b843e496d5a8e8cdb5ced1923a92faab",
                "sha256:edb01671b3caae1ca00881686003d16c2209e07b7ef8b7639f1867852b948f7c",
                "sha256:f0d3929fe88ee1c155129ecd82f981b8856c5d97bcb0d5f23e9b4242e79d1de3",
                "sha256:f29454410db6ef8126c83bd3c968d143304633d45dc57b51252afbd79d700893",
                "sha256:fe45becb4c2f72a0907c1d0246ea6449fe7a9e2293bb0e11c4e9a32bb0930a15",
                "sha256:fedbd128668ead37f33917820b704784aff695e0019309ad446a6d0b065b57e4"
            ],
            "index": "pypi",
            "version": "==1.19.4"
        },
        "pandas": {
            "hashes": [
                "sha256:09e0503758ad61afe81c9069505f8cb8c1e36ea8cc1e6826a95823ef5b327daf",
                "sha256:0a11a6290ef3667575cbd4785a1b62d658c25a2fd70a5adedba32e156a8f1773",
                "sha256:0d9a38a59242a2f6298fff45d09768b78b6eb0c52af5919ea9e45965d7ba56d9",
                "sha256:112c5ba0f9ea0f60b2cc38c25f87ca1d5ca10f71efbee8e0f1bee9cf584ed5d5",
                "sha256:185cf8c8f38b169dbf7001e1a88c511f653fbb9dfa3e048f5e19c38049e991dc",
                "sha256:3aa8e10768c730cc1b610aca688f588831fa70b65a26cb549fbb9f35049a05e0",
                "sha256:41746d520f2b50409dffdba29a15c42caa7babae15616bcf80800d8cfcae3d3e",
                "sha256:43cea38cbcadb900829858884f49745eb1f42f92609d368cabcc674b03e90efc",
                "sha256:5378f58172bd63d8c16dd5d008d7dcdd55bf803fcdbe7da2dcb65dbbf322f05b",
                "sha256:54404abb1cd3f89d01f1fb5350607815326790efb4789be60508f458cdd5ccbf",
                "sha256:5dac3aeaac5feb1016e94bde851eb2012d1733a222b8afa788202b836c97dad5",
                "sha256:5fdb2a61e477ce58d3f1fdf2470ee142d9f0dde4969032edaf0b8f1a9dafeaa2",
                "sha256:6613c7815ee0b20222178ad32ec144061cb07e6a746970c9160af1ebe3ad43b4",
                "sha256:6d2b5b58e7df46b2c010ec78d7fb9ab20abf1d306d0614d3432e7478993fbdb0",
                "sha256:8a5d7e57b9df2c0a9a202840b2881bb1f7a648eba12dd2d919ac07a33a36a97f",
                "sha256:8b4c2055ebd6e497e5ecc06efa5b8aa76f59d15233356eb10dad22a03b757805",
                "sha256:a15653480e5b92ee376f8458197a58cca89a6e95d12cccb4c2d933df5cecc63f",
                "sha256:a7d2547b601ecc9a53fd41561de49a43d2231728ad65c7713d6b616cd02ddbed",
                "sha256:a979d0404b135c63954dea79e6246c45dd45371a88631cdbb4877d844e6de3b6",
                "sha256:b1f8111635700de7ac350b639e7e452b06fc541a328cf6193cf8fc638804bab8",
                "sha256:c5a3597880a7a29a31ebd39b73b2c824316ae63a05c3c8a5ce2aea3fc68afe35",
                "sha256:c681e8fcc47a767bf868341d8f0d76923733cbdcabd6ec3a3560695c69f14a1e",
                "sha256:cf135a08f306ebbcfea6da8bf775217613917be23e5074c69215b91e180caab4",
                "sha256:e2b8557fe6d0a18db4d61c028c6af61bfed44ef90e419ed6fadbdc079eba141e"
            ],
            "index": "pypi",
            "version": "==1.1.4"
        },
        "pillow": {
            "hashes": [
                "sha256:01bb0a34f1a6689b138c0089d670ae2e8f886d2666a9b2f2019031abdea673c4",
                "sha256:07872f1d8421db5a3fe770f7480835e5e90fddb58f36c216d4a2ac0d594de474",
                "sha256:1022f8f6dc3c5b0dcf928f1c49ba2ac73051f576af100d57776e2b65c1f76a8d",
                "sha256:14415e9e28410232370615dbde0cf0a00e526f522f665460344a5b96973a3086",
                "sha256:172acfaf00434a28dddfe592d83f2980e22e63c769ff4a448ddf7b7a38ffd165",
                "sha256:1c5e3c36f02c815766ae9dd91899b1c5b4652f2a37b7a51609f3bd467c0f11fb",
                "sha256:292f2aa1ae5c5c1451cb4b558addb88c257411d3fd71c6cf45562911baffc979",
                "sha256:2a40d7d4b17db87f5b9a1efc0aff56000e1d0d5ece415090c102aafa0ccbe858",
                "sha256:2f0d7034d5faae9a8d1019d152ede924f653df2ce77d3bba4ce62cd21b5f94ae",
                "sha256:33fdbd4f5608c852d97264f9d2e3b54e9e9959083d008145175b86100b275e5b",
                "sha256:3b13d89d97b551e02549d1f0edf22bed6acfd6fd2e888cd1e9a953bf215f0e81",
                "sha256:3e759bcc03d6f39bc751e56d86bc87252b9a21c689a27c5ed753717a87d53a5b",
                "sha256:3ec87bd1248b23a2e4e19e774367fbe30fddc73913edc5f9b37470624f55dc1f",
                "sha256:436b0a2dd9fe3f7aa6a444af6bdf53c1eb8f5ced9ea3ef104daa83f0ea18e7bc",
                "sha256:43b3c859912e8bf754b3c5142df624794b18eb7ae07cfeddc917e1a9406a3ef2",
                "sha256:4fe74636ee71c57a7f65d7b21a9f127d842b4fb75511e5d256ace258826eb352",
                "sha256:59445af66b59cc39530b4f810776928d75e95f41e945f0c32a3de4aceb93c15d",
                "sha256:69da5b1d7102a61ce9b45deb2920a2012d52fd8f4201495ea9411d0071b0ec22",
                "sha256:7094bbdecb95ebe53166e4c12cf5e28310c2b550b08c07c5dc15433898e2238e",
                "sha256:8211cac9bf10461f9e33fe9a3af6c5131f3fdd0d10672afc2abb2c70cf95c5ca",
                "sha256:8cf77e458bd996dc85455f10fe443c0c946f5b13253773439bcbec08aa1aebc2",
                "sha256:924fc33cb4acaf6267b8ca3b8f1922620d57a28470d5e4f49672cea9a841eb08",
                "sha256:99ce3333b40b7a4435e0a18baad468d44ab118a4b1da0af0a888893d03253f1d",
                "sha256:a7d690b2c5f7e4a932374615fedceb1e305d2dd5363c1de15961725fe10e7d16",
                "sha256:b9af590adc1e46898a1276527f3cfe2da8048ae43fbbf9b1bf9395f6c99d9b47",
                "sha256:bb18422ad00c1fecc731d06592e99c3be2c634da19e26942ba2f13d805005cf2",
                "sha256:c10af40ee2f1a99e1ae755ab1f773916e8bca3364029a042cd9161c400416bd8",
                "sha256:c143c409e7bc1db784471fe9d0bf95f37c4458e879ad84cfae640cb74ee11a26",
                "sha256:c448d2b335e21951416a30cd48d35588d122a912d5fe9e41900afacecc7d21a1",
                "sha256:d30f30c044bdc0ab8f3924e1eeaac87e0ff8a27e87369c5cac4064b6ec78fd83",
                "sha256:df534e64d4f3e84e8f1e1a37da3f541555d947c1c1c09b32178537f0f243f69d",
                "sha256:f6fc18f9c9c7959bf58e6faf801d14fafb6d4717faaf6f79a68c8bb2a13dcf20",
                "sha256:ff83dfeb04c98bb3e7948f876c17513a34e9a19fd92e292288649164924c1b39"
            ],
            "index": "pypi",
            "version": "==8.1.1"
        },
>>>>>>> ac97c010
        "pycodestyle": {
            "hashes": [
                "sha256:514f76d918fcc0b55c6680472f0a37970994e07bbb80725808c17089be302068",
                "sha256:c389c1d06bf7904078ca03399a4816f974a1d590090fecea0c63ec26ebaf1cef"
            ],
<<<<<<< HEAD
            "markers": "python_version >= '2.7' and python_version not in '3.0, 3.1, 3.2, 3.3'",
            "version": "==2.7.0"
        },
        "pyflakes": {
            "hashes": [
                "sha256:7893783d01b8a89811dd72d7dfd4d84ff098e5eed95cfa8905b22bbffe52efc3",
                "sha256:f5bc8ecabc05bb9d291eb5203d6810b49040f6ff446a756326104746cc00c1db"
            ],
            "markers": "python_version >= '2.7' and python_version not in '3.0, 3.1, 3.2, 3.3'",
            "version": "==2.3.1"
=======
            "version": "==2.6.0"
        },
        "pyflakes": {
            "hashes": [
                "sha256:0d94e0e05a19e57a99444b6ddcf9a6eb2e5c68d3ca1e98e90707af8152c90a92",
                "sha256:35b2d75ee967ea93b55750aa9edbbf72813e06a66ba54438df2cfac9e3c27fc8"
            ],
            "version": "==2.2.0"
        },
        "pygraphviz": {
            "hashes": [
                "sha256:411ae84a5bc313e3e1523a1cace59159f512336318a510573b47f824edef8860"
            ],
            "index": "pypi",
            "version": "==1.6"
        },
        "pyparsing": {
            "hashes": [
                "sha256:c203ec8783bf771a155b207279b9bccb8dea02d8f0c9e5f8ead507bc3246ecc1",
                "sha256:ef9d7589ef3c200abe66653d3f1ab1033c3c419ae9b9bdb1240a85b024efc88b"
            ],
            "version": "==2.4.7"
        },
        "python-dateutil": {
            "hashes": [
                "sha256:73ebfe9dbf22e832286dafa60473e4cd239f8592f699aa5adaf10050e6e1823c",
                "sha256:75bb3f31ea686f1197762692a9ee6a7550b59fc6ca3a1f4b5d7e32fb98e2da2a"
            ],
            "version": "==2.8.1"
        },
        "pytz": {
            "hashes": [
                "sha256:83a4a90894bf38e243cf052c8b58f381bfe9a7a483f6a9cab140bc7f702ac4da",
                "sha256:eb10ce3e7736052ed3623d49975ce333bcd712c7bb19a58b9e2089d4057d0798"
            ],
            "version": "==2021.1"
        },
        "requests": {
            "hashes": [
                "sha256:b3559a131db72c33ee969480840fff4bb6dd111de7dd27c8ee1f820f4f00231b",
                "sha256:fe75cc94a9443b9246fc7049224f75604b113c36acb93f87b80ed42c44cbb898"
            ],
            "index": "pypi",
            "version": "==2.24.0"
        },
        "six": {
            "hashes": [
                "sha256:30639c035cdb23534cd4aa2dd52c3bf48f06e5f4a941509c8bafd8ce11080259",
                "sha256:8b74bedcbbbaca38ff6d7491d76f2b06b3592611af620f8426e82dddb04a5ced"
            ],
            "version": "==1.15.0"
>>>>>>> ac97c010
        },
        "toml": {
            "hashes": [
                "sha256:806143ae5bfb6a3c6e736a764057db0e6a0e05e338b5630894a5f779cabb4f9b",
                "sha256:b3bda1d108d5dd99f4a20d24d9c348e91c4db7ab1b749200bded2f839ccbe68f"
            ],
            "version": "==0.10.2"
<<<<<<< HEAD
=======
        },
        "tqdm": {
            "hashes": [
                "sha256:9ad44aaf0fc3697c06f6e05c7cf025dd66bc7bcb7613c66d85f4464c47ac8fad",
                "sha256:ef54779f1c09f346b2b5a8e5c61f96fbcb639929e640e59f8cf810794f406432"
            ],
            "index": "pypi",
            "version": "==4.51.0"
        },
        "urllib3": {
            "hashes": [
                "sha256:8d7eaa5a82a1cac232164990f04874c594c9453ec55eef02eab885aa02fc17a2",
                "sha256:f5321fbe4bf3fefa0efd0bfe7fb14e90909eb62a48ccda331726b4319897dd5e"
            ],
            "version": "==1.25.11"
        },
        "zope.event": {
            "hashes": [
                "sha256:2666401939cdaa5f4e0c08cf7f20c9b21423b95e88f4675b1443973bdb080c42",
                "sha256:5e76517f5b9b119acf37ca8819781db6c16ea433f7e2062c4afc2b6fbedb1330"
            ],
            "version": "==4.5.0"
        },
        "zope.interface": {
            "hashes": [
                "sha256:05a97ba92c1c7c26f25c9f671aa1ef85ffead6cdad13770e5b689cf983adc7e1",
                "sha256:07d61722dd7d85547b7c6b0f5486b4338001fab349f2ac5cabc0b7182eb3425d",
                "sha256:0a990dcc97806e5980bbb54b2e46b9cde9e48932d8e6984daf71ef1745516123",
                "sha256:150e8bcb7253a34a4535aeea3de36c0bb3b1a6a47a183a95d65a194b3e07f232",
                "sha256:1743bcfe45af8846b775086471c28258f4c6e9ee8ef37484de4495f15a98b549",
                "sha256:1b5f6c8fff4ed32aa2dd43e84061bc8346f32d3ba6ad6e58f088fe109608f102",
                "sha256:21e49123f375703cf824214939d39df0af62c47d122d955b2a8d9153ea08cfd5",
                "sha256:21f579134a47083ffb5ddd1307f0405c91aa8b61ad4be6fd5af0171474fe0c45",
                "sha256:27c267dc38a0f0079e96a2945ee65786d38ef111e413c702fbaaacbab6361d00",
                "sha256:299bde0ab9e5c4a92f01a152b7fbabb460f31343f1416f9b7b983167ab1e33bc",
                "sha256:2ab88d8f228f803fcb8cb7d222c579d13dab2d3622c51e8cf321280da01102a7",
                "sha256:2ced4c35061eea623bc84c7711eedce8ecc3c2c51cd9c6afa6290df3bae9e104",
                "sha256:2dcab01c660983ba5e5a612e0c935141ccbee67d2e2e14b833e01c2354bd8034",
                "sha256:32546af61a9a9b141ca38d971aa6eb9800450fa6620ce6323cc30eec447861f3",
                "sha256:32b40a4c46d199827d79c86bb8cb88b1bbb764f127876f2cb6f3a47f63dbada3",
                "sha256:3cc94c69f6bd48ed86e8e24f358cb75095c8129827df1298518ab860115269a4",
                "sha256:42b278ac0989d6f5cf58d7e0828ea6b5951464e3cf2ff229dd09a96cb6ba0c86",
                "sha256:495b63fd0302f282ee6c1e6ea0f1c12cb3d1a49c8292d27287f01845ff252a96",
                "sha256:4af87cdc0d4b14e600e6d3d09793dce3b7171348a094ba818e2a68ae7ee67546",
                "sha256:4b94df9f2fdde7b9314321bab8448e6ad5a23b80542dcab53e329527d4099dcb",
                "sha256:4c48ddb63e2b20fba4c6a2bf81b4d49e99b6d4587fb67a6cd33a2c1f003af3e3",
                "sha256:4df9afd17bd5477e9f8c8b6bb8507e18dd0f8b4efe73bb99729ff203279e9e3b",
                "sha256:518950fe6a5d56f94ba125107895f938a4f34f704c658986eae8255edb41163b",
                "sha256:538298e4e113ccb8b41658d5a4b605bebe75e46a30ceca22a5a289cf02c80bec",
                "sha256:55465121e72e208a7b69b53de791402affe6165083b2ea71b892728bd19ba9ae",
                "sha256:588384d70a0f19b47409cfdb10e0c27c20e4293b74fc891df3d8eb47782b8b3e",
                "sha256:6278c080d4afffc9016e14325f8734456831124e8c12caa754fd544435c08386",
                "sha256:64ea6c221aeee4796860405e1aedec63424cda4202a7ad27a5066876db5b0fd2",
                "sha256:681dbb33e2b40262b33fd383bae63c36d33fd79fa1a8e4092945430744ffd34a",
                "sha256:6936aa9da390402d646a32a6a38d5409c2d2afb2950f045a7d02ab25a4e7d08d",
                "sha256:778d0ec38bbd288b150a3ae363c8ffd88d2207a756842495e9bffd8a8afbc89a",
                "sha256:8251f06a77985a2729a8bdbefbae79ee78567dddc3acbd499b87e705ca59fe24",
                "sha256:83b4aa5344cce005a9cff5d0321b2e318e871cc1dfc793b66c32dd4f59e9770d",
                "sha256:844fad925ac5c2ad4faaceb3b2520ad016b5280105c6e16e79838cf951903a7b",
                "sha256:8ceb3667dd13b8133f2e4d637b5b00f240f066448e2aa89a41f4c2d78a26ce50",
                "sha256:92dc0fb79675882d0b6138be4bf0cec7ea7c7eede60aaca78303d8e8dbdaa523",
                "sha256:9789bd945e9f5bd026ed3f5b453d640befb8b1fc33a779c1fe8d3eb21fe3fb4a",
                "sha256:a2b6d6eb693bc2fc6c484f2e5d93bd0b0da803fa77bf974f160533e555e4d095",
                "sha256:aab9f1e34d810feb00bf841993552b8fcc6ae71d473c505381627143d0018a6a",
                "sha256:abb61afd84f23099ac6099d804cdba9bd3b902aaaded3ffff47e490b0a495520",
                "sha256:adf9ee115ae8ff8b6da4b854b4152f253b390ba64407a22d75456fe07dcbda65",
                "sha256:aedc6c672b351afe6dfe17ff83ee5e7eb6ed44718f879a9328a68bdb20b57e11",
                "sha256:b7a00ecb1434f8183395fac5366a21ee73d14900082ca37cf74993cf46baa56c",
                "sha256:ba32f4a91c1cb7314c429b03afbf87b1fff4fb1c8db32260e7310104bd77f0c7",
                "sha256:cbd0f2cbd8689861209cd89141371d3a22a11613304d1f0736492590aa0ab332",
                "sha256:e4bc372b953bf6cec65a8d48482ba574f6e051621d157cf224227dbb55486b1e",
                "sha256:eccac3d9aadc68e994b6d228cb0c8919fc47a5350d85a1b4d3d81d1e98baf40c",
                "sha256:efd550b3da28195746bb43bd1d815058181a7ca6d9d6aa89dd37f5eefe2cacb7",
                "sha256:efef581c8ba4d990770875e1a2218e856849d32ada2680e53aebc5d154a17e20",
                "sha256:f057897711a630a0b7a6a03f1acf379b6ba25d37dc5dc217a97191984ba7f2fc",
                "sha256:f37d45fab14ffef9d33a0dc3bc59ce0c5313e2253323312d47739192da94f5fd",
                "sha256:f44906f70205d456d503105023041f1e63aece7623b31c390a0103db4de17537"
            ],
            "version": "==5.2.0"
>>>>>>> ac97c010
        }
    }
}<|MERGE_RESOLUTION|>--- conflicted
+++ resolved
@@ -44,40 +44,6 @@
                 "sha256:eb10ce3e7736052ed3623d49975ce333bcd712c7bb19a58b9e2089d4057d0798"
             ],
             "version": "==2021.1"
-<<<<<<< HEAD
-=======
-        },
-        "scipy": {
-            "hashes": [
-                "sha256:168c45c0c32e23f613db7c9e4e780bc61982d71dcd406ead746c7c7c2f2004ce",
-                "sha256:213bc59191da2f479984ad4ec39406bf949a99aba70e9237b916ce7547b6ef42",
-                "sha256:25b241034215247481f53355e05f9e25462682b13bd9191359075682adcd9554",
-                "sha256:2c872de0c69ed20fb1a9b9cf6f77298b04a26f0b8720a5457be08be254366c6e",
-                "sha256:3397c129b479846d7eaa18f999369a24322d008fac0782e7828fa567358c36ce",
-                "sha256:368c0f69f93186309e1b4beb8e26d51dd6f5010b79264c0f1e9ca00cd92ea8c9",
-                "sha256:3d5db5d815370c28d938cf9b0809dade4acf7aba57eaf7ef733bfedc9b2474c4",
-                "sha256:4598cf03136067000855d6b44d7a1f4f46994164bcd450fb2c3d481afc25dd06",
-                "sha256:4a453d5e5689de62e5d38edf40af3f17560bfd63c9c5bd228c18c1f99afa155b",
-                "sha256:4f12d13ffbc16e988fa40809cbbd7a8b45bc05ff6ea0ba8e3e41f6f4db3a9e47",
-                "sha256:634568a3018bc16a83cda28d4f7aed0d803dd5618facb36e977e53b2df868443",
-                "sha256:65923bc3809524e46fb7eb4d6346552cbb6a1ffc41be748535aa502a2e3d3389",
-                "sha256:6b0ceb23560f46dd236a8ad4378fc40bad1783e997604ba845e131d6c680963e",
-                "sha256:8c8d6ca19c8497344b810b0b0344f8375af5f6bb9c98bd42e33f747417ab3f57",
-                "sha256:9ad4fcddcbf5dc67619379782e6aeef41218a79e17979aaed01ed099876c0e62",
-                "sha256:a254b98dbcc744c723a838c03b74a8a34c0558c9ac5c86d5561703362231107d",
-                "sha256:b03c4338d6d3d299e8ca494194c0ae4f611548da59e3c038813f1a43976cb437",
-                "sha256:cc1f78ebc982cd0602c9a7615d878396bec94908db67d4ecddca864d049112f2",
-                "sha256:d6d25c41a009e3c6b7e757338948d0076ee1dd1770d1c09ec131f11946883c54",
-                "sha256:d84cadd7d7998433334c99fa55bcba0d8b4aeff0edb123b2a1dfcface538e474",
-                "sha256:e360cb2299028d0b0d0f65a5c5e51fc16a335f1603aa2357c25766c8dab56938",
-                "sha256:e98d49a5717369d8241d6cf33ecb0ca72deee392414118198a8e5b4c35c56340",
-                "sha256:ed572470af2438b526ea574ff8f05e7f39b44ac37f712105e57fc4d53a6fb660",
-                "sha256:f87b39f4d69cf7d7529d7b1098cb712033b17ea7714aed831b95628f483fd012",
-                "sha256:fa789583fc94a7689b45834453fec095245c7e69c58561dc159b5d5277057e4c"
-            ],
-            "index": "pypi",
-            "version": "==1.5.4"
->>>>>>> ac97c010
         }
     },
     "develop": {
@@ -87,32 +53,7 @@
                 "sha256:f01b06a6808bc31698db907761e5890eb2295e287af53f6693b39ce55454034a"
             ],
             "index": "pypi",
-<<<<<<< HEAD
             "version": "==1.5.6"
-=======
-            "version": "==1.5.4"
-        },
-        "certifi": {
-            "hashes": [
-                "sha256:1a4995114262bffbc2413b159f2a1a480c969de6e6eb13ee966d470af86af59c",
-                "sha256:719a74fb9e33b9bd44cc7f3a8d94bc35e4049deebe19ba7d8e108280cfd59830"
-            ],
-            "version": "==2020.12.5"
-        },
-        "chardet": {
-            "hashes": [
-                "sha256:84ab92ed1c4d4f16916e05906b6b75a6c0fb5db821cc65e70cbd64a3e2a5eaae",
-                "sha256:fc323ffcaeaed0e0a02bf4d117757b98aed530d9ed4531e3e15460124c106691"
-            ],
-            "version": "==3.0.4"
-        },
-        "cycler": {
-            "hashes": [
-                "sha256:1d8a5ae1ff6c5cf9b93e8811e581232ad8920aeec647c37316ceac982b08cb2d",
-                "sha256:cd7b2d1018258d7247a71425e9f26463dfb444d411c39569972f4ce586b0c9d8"
-            ],
-            "version": "==0.10.0"
->>>>>>> ac97c010
         },
         "flake8": {
             "hashes": [
@@ -120,169 +61,7 @@
                 "sha256:3b9f848952dddccf635be78098ca75010f073bfe14d2c6bda867154bea728d2a"
             ],
             "index": "pypi",
-<<<<<<< HEAD
             "version": "==3.9.1"
-=======
-            "version": "==3.8.4"
-        },
-        "gevent": {
-            "hashes": [
-                "sha256:16574e4aa902ebc7bad564e25aa9740a82620fdeb61e0bbf5cbc32e84c13cb6a",
-                "sha256:188c3c6da67e17ffa28f960fc80f8b7e4ba0f4efdc7519822c9d3a1784ca78ea",
-                "sha256:1e5af63e452cc1758924528a2ba6d3e472f5338e1534b7233cd01d3429fc1082",
-                "sha256:242e32cc011ad7127525ca9181aef3379ce4ad9c733aefe311ecf90248ad9a6f",
-                "sha256:2a9ae0a0fd956cbbc9c326b8f290dcad2b58acfb2e2732855fe1155fb110a04d",
-                "sha256:33741e3cd51b90483b14f73b6a3b32b779acf965aeb91d22770c0c8e0c937b73",
-                "sha256:3694f393ab08372bd337b9bc8eebef3ccab3c1623ef94536762a1eee68821449",
-                "sha256:464ec84001ba5108a9022aded4c5e69ea4d13ef11a2386d3ec37c1d08f3074c9",
-                "sha256:520cc2a029a9eef436e4e56b007af7859315cafa21937d43c1d5269f12f2c981",
-                "sha256:77b65a68c83e1c680f52dc39d5e5406763dd10a18ce08420665504b6f047962e",
-                "sha256:7bdfee07be5eee4f687bf90c54c2a65c909bcf2b6c4878faee51218ffa5d5d3e",
-                "sha256:969743debf89d6409423aaeae978437cc042247f91f5801e946a07a0a3b59148",
-                "sha256:96f704561a9dd9a817c67f2e279e23bfad6166cf95d63d35c501317e17f68bcf",
-                "sha256:9f99c3ec61daed54dc074fbcf1a86bcf795b9dfac2f6d4cdae6dfdb8a9125692",
-                "sha256:a130a1885603eabd8cea11b3e1c3c7333d4341b537eca7f0c4794cb5c7120db1",
-                "sha256:a54b9c7516c211045d7897a73a4ccdc116b3720c9ad3c591ef9592b735202a3b",
-                "sha256:ac98570649d9c276e39501a1d1cbf6c652b78f57a0eb1445c5ff25ff80336b63",
-                "sha256:afaeda9a7e8e93d0d86bf1d65affe912366294913fe43f0d107145dc32cd9545",
-                "sha256:b6ffc1131e017aafa70d7ec19cc24010b19daa2f11d5dc2dc191a79c3c9ea147",
-                "sha256:ba0c6ad94614e9af4240affbe1b4839c54da5a0a7e60806c6f7f69c1a7f5426e",
-                "sha256:bdb3677e77ab4ebf20c4752ac49f3b1e47445678dd69f82f9905362c68196456",
-                "sha256:c2c4326bb507754ef354635c05f560a217c171d80f26ca65bea81aa59b1ac179",
-                "sha256:cfb2878c2ecf27baea436bb9c4d8ab8c2fa7763c3916386d5602992b6a056ff3",
-                "sha256:e370e0a861db6f63c75e74b6ee56a40f5cdac90212ec404621445afa12bfc94b",
-                "sha256:e8a5d9fcf5d031f2e4c499f5f4b53262face416e22e8769078354f641255a663",
-                "sha256:ecff28416c99e0f73137f35849c3027cc3edde9dc13b7707825ebbf728623928",
-                "sha256:f0498df97a303da77e180a9368c9228b0fc94d10dd2ce79fc5ebb63fec0d2fc9",
-                "sha256:f91fd07b9cf642f24e58ed381e19ec33e28b8eee8726c19b026ea24fcc9ff897"
-            ],
-            "version": "==21.1.2"
-        },
-        "greenlet": {
-            "hashes": [
-                "sha256:0a77691f0080c9da8dfc81e23f4e3cffa5accf0f5b56478951016d7cfead9196",
-                "sha256:0ddd77586553e3daf439aa88b6642c5f252f7ef79a39271c25b1d4bf1b7cbb85",
-                "sha256:111cfd92d78f2af0bc7317452bd93a477128af6327332ebf3c2be7df99566683",
-                "sha256:122c63ba795fdba4fc19c744df6277d9cfd913ed53d1a286f12189a0265316dd",
-                "sha256:181300f826625b7fd1182205b830642926f52bd8cdb08b34574c9d5b2b1813f7",
-                "sha256:1a1ada42a1fd2607d232ae11a7b3195735edaa49ea787a6d9e6a53afaf6f3476",
-                "sha256:1bb80c71de788b36cefb0c3bb6bfab306ba75073dbde2829c858dc3ad70f867c",
-                "sha256:1d1d4473ecb1c1d31ce8fd8d91e4da1b1f64d425c1dc965edc4ed2a63cfa67b2",
-                "sha256:292e801fcb3a0b3a12d8c603c7cf340659ea27fd73c98683e75800d9fd8f704c",
-                "sha256:2c65320774a8cd5fdb6e117c13afa91c4707548282464a18cf80243cf976b3e6",
-                "sha256:4365eccd68e72564c776418c53ce3c5af402bc526fe0653722bc89efd85bf12d",
-                "sha256:5352c15c1d91d22902582e891f27728d8dac3bd5e0ee565b6a9f575355e6d92f",
-                "sha256:58ca0f078d1c135ecf1879d50711f925ee238fe773dfe44e206d7d126f5bc664",
-                "sha256:5d4030b04061fdf4cbc446008e238e44936d77a04b2b32f804688ad64197953c",
-                "sha256:5d69bbd9547d3bc49f8a545db7a0bd69f407badd2ff0f6e1a163680b5841d2b0",
-                "sha256:5f297cb343114b33a13755032ecf7109b07b9a0020e841d1c3cedff6602cc139",
-                "sha256:62afad6e5fd70f34d773ffcbb7c22657e1d46d7fd7c95a43361de979f0a45aef",
-                "sha256:647ba1df86d025f5a34043451d7c4a9f05f240bee06277a524daad11f997d1e7",
-                "sha256:719e169c79255816cdcf6dccd9ed2d089a72a9f6c42273aae12d55e8d35bdcf8",
-                "sha256:7cd5a237f241f2764324396e06298b5dee0df580cf06ef4ada0ff9bff851286c",
-                "sha256:875d4c60a6299f55df1c3bb870ebe6dcb7db28c165ab9ea6cdc5d5af36bb33ce",
-                "sha256:90b6a25841488cf2cb1c8623a53e6879573010a669455046df5f029d93db51b7",
-                "sha256:94620ed996a7632723a424bccb84b07e7b861ab7bb06a5aeb041c111dd723d36",
-                "sha256:b5f1b333015d53d4b381745f5de842f19fe59728b65f0fbb662dafbe2018c3a5",
-                "sha256:c5b22b31c947ad8b6964d4ed66776bcae986f73669ba50620162ba7c832a6b6a",
-                "sha256:c93d1a71c3fe222308939b2e516c07f35a849c5047f0197442a4d6fbcb4128ee",
-                "sha256:cdb90267650c1edb54459cdb51dab865f6c6594c3a47ebd441bc493360c7af70",
-                "sha256:cfd06e0f0cc8db2a854137bd79154b61ecd940dce96fad0cba23fe31de0b793c",
-                "sha256:d3789c1c394944084b5e57c192889985a9f23bd985f6d15728c745d380318128",
-                "sha256:da7d09ad0f24270b20f77d56934e196e982af0d0a2446120cb772be4e060e1a2",
-                "sha256:df3e83323268594fa9755480a442cabfe8d82b21aba815a71acf1bb6c1776218",
-                "sha256:df8053867c831b2643b2c489fe1d62049a98566b1646b194cc815f13e27b90df",
-                "sha256:e1128e022d8dce375362e063754e129750323b67454cac5600008aad9f54139e",
-                "sha256:e6e9fdaf6c90d02b95e6b0709aeb1aba5affbbb9ccaea5502f8638e4323206be",
-                "sha256:eac8803c9ad1817ce3d8d15d1bb82c2da3feda6bee1153eec5c58fa6e5d3f770",
-                "sha256:eb333b90036358a0e2c57373f72e7648d7207b76ef0bd00a4f7daad1f79f5203",
-                "sha256:ed1d1351f05e795a527abc04a0d82e9aecd3bdf9f46662c36ff47b0b00ecaf06",
-                "sha256:f3dc68272990849132d6698f7dc6df2ab62a88b0d36e54702a8fd16c0490e44f",
-                "sha256:f59eded163d9752fd49978e0bab7a1ff21b1b8d25c05f0995d140cc08ac83379",
-                "sha256:f5e2d36c86c7b03c94b8459c3bd2c9fe2c7dab4b258b8885617d44a22e453fb7",
-                "sha256:f6f65bf54215e4ebf6b01e4bb94c49180a589573df643735107056f7a910275b",
-                "sha256:f8450d5ef759dbe59f84f2c9f77491bb3d3c44bc1a573746daf086e70b14c243",
-                "sha256:f97d83049715fd9dec7911860ecf0e17b48d8725de01e45de07d8ac0bd5bc378"
-            ],
-            "markers": "platform_python_implementation == 'CPython'",
-            "version": "==1.0.0"
-        },
-        "grequests": {
-            "hashes": [
-                "sha256:6eff964416021bb1dee4182a56cc2b551bfa42d37820e6aee6f2efa00d43a061",
-                "sha256:7dec890c6668e6755a1ea968565535867956639301268394d24df67b478df666"
-            ],
-            "index": "pypi",
-            "version": "==0.6.0"
-        },
-        "idna": {
-            "hashes": [
-                "sha256:b307872f855b18632ce0c21c5e45be78c0ea7ae4c15c828c20788b26921eb3f6",
-                "sha256:b97d804b1e9b523befed77c48dacec60e6dcb0b5391d57af6a65a312a90648c0"
-            ],
-            "version": "==2.10"
-        },
-        "kiwisolver": {
-            "hashes": [
-                "sha256:0cd53f403202159b44528498de18f9285b04482bab2a6fc3f5dd8dbb9352e30d",
-                "sha256:1e1bc12fb773a7b2ffdeb8380609f4f8064777877b2225dec3da711b421fda31",
-                "sha256:225e2e18f271e0ed8157d7f4518ffbf99b9450fca398d561eb5c4a87d0986dd9",
-                "sha256:232c9e11fd7ac3a470d65cd67e4359eee155ec57e822e5220322d7b2ac84fbf0",
-                "sha256:31dfd2ac56edc0ff9ac295193eeaea1c0c923c0355bf948fbd99ed6018010b72",
-                "sha256:33449715e0101e4d34f64990352bce4095c8bf13bed1b390773fc0a7295967b3",
-                "sha256:401a2e9afa8588589775fe34fc22d918ae839aaaf0c0e96441c0fdbce6d8ebe6",
-                "sha256:44a62e24d9b01ba94ae7a4a6c3fb215dc4af1dde817e7498d901e229aaf50e4e",
-                "sha256:50af681a36b2a1dee1d3c169ade9fdc59207d3c31e522519181e12f1b3ba7000",
-                "sha256:563c649cfdef27d081c84e72a03b48ea9408c16657500c312575ae9d9f7bc1c3",
-                "sha256:5989db3b3b34b76c09253deeaf7fbc2707616f130e166996606c284395da3f18",
-                "sha256:5a7a7dbff17e66fac9142ae2ecafb719393aaee6a3768c9de2fd425c63b53e21",
-                "sha256:5c3e6455341008a054cccee8c5d24481bcfe1acdbc9add30aa95798e95c65621",
-                "sha256:5f6ccd3dd0b9739edcf407514016108e2280769c73a85b9e59aa390046dbf08b",
-                "sha256:72c99e39d005b793fb7d3d4e660aed6b6281b502e8c1eaf8ee8346023c8e03bc",
-                "sha256:78751b33595f7f9511952e7e60ce858c6d64db2e062afb325985ddbd34b5c131",
-                "sha256:834ee27348c4aefc20b479335fd422a2c69db55f7d9ab61721ac8cd83eb78882",
-                "sha256:8be8d84b7d4f2ba4ffff3665bcd0211318aa632395a1a41553250484a871d454",
-                "sha256:950a199911a8d94683a6b10321f9345d5a3a8433ec58b217ace979e18f16e248",
-                "sha256:a357fd4f15ee49b4a98b44ec23a34a95f1e00292a139d6015c11f55774ef10de",
-                "sha256:a53d27d0c2a0ebd07e395e56a1fbdf75ffedc4a05943daf472af163413ce9598",
-                "sha256:acef3d59d47dd85ecf909c359d0fd2c81ed33bdff70216d3956b463e12c38a54",
-                "sha256:b38694dcdac990a743aa654037ff1188c7a9801ac3ccc548d3341014bc5ca278",
-                "sha256:b9edd0110a77fc321ab090aaa1cfcaba1d8499850a12848b81be2222eab648f6",
-                "sha256:c08e95114951dc2090c4a630c2385bef681cacf12636fb0241accdc6b303fd81",
-                "sha256:c5518d51a0735b1e6cee1fdce66359f8d2b59c3ca85dc2b0813a8aa86818a030",
-                "sha256:c8fd0f1ae9d92b42854b2979024d7597685ce4ada367172ed7c09edf2cef9cb8",
-                "sha256:ca3820eb7f7faf7f0aa88de0e54681bddcb46e485beb844fcecbcd1c8bd01689",
-                "sha256:cf8b574c7b9aa060c62116d4181f3a1a4e821b2ec5cbfe3775809474113748d4",
-                "sha256:d3155d828dec1d43283bd24d3d3e0d9c7c350cdfcc0bd06c0ad1209c1bbc36d0",
-                "sha256:f8d6f8db88049a699817fd9178782867bf22283e3813064302ac59f61d95be05",
-                "sha256:fd34fbbfbc40628200730bc1febe30631347103fc8d3d4fa012c21ab9c11eca9"
-            ],
-            "version": "==1.3.1"
-        },
-        "matplotlib": {
-            "hashes": [
-                "sha256:06866c138d81a593b535d037b2727bec9b0818cadfe6a81f6ec5715b8dd38a89",
-                "sha256:16b241c3d17be786966495229714de37de04472da472277869b8d5b456a8df00",
-                "sha256:27f9de4784ae6fb97679556c5542cf36c0751dccb4d6407f7c62517fa2078868",
-                "sha256:2f5eefc17dc2a71318d5a3496313be5c351c0731e8c4c6182c9ac3782cfc4076",
-                "sha256:371518c769d84af8ec9b7dcb871ac44f7a67ef126dd3a15c88c25458e6b6d205",
-                "sha256:3d2edbf59367f03cd9daf42939ca06383a7d7803e3993eb5ff1bee8e8a3fbb6b",
-                "sha256:3fb0409754b26f48045bacd6818e44e38ca9338089f8ba689e2f9344ff2847c7",
-                "sha256:548cfe81476dbac44db96e9c0b074b6fb333b4d1f12b1ae68dbed47e45166384",
-                "sha256:57be9e21073fc367237b03ecac0d9e4b8ddbe38e86ec4a316857d8d93ac9286c",
-                "sha256:5ccecb5f78b51b885f0028b646786889f49c54883e554fca41a2a05998063f23",
-                "sha256:69cf76d673682140f46c6cb5e073332c1f1b2853c748dc1cb04f7d00023567f7",
-                "sha256:793e061054662aa27acaff9201cdd510a698541c6e8659eeceb31d66c16facc6",
-                "sha256:799c421bc245a0749c1515b6dea6dc02db0a8c1f42446a0f03b3b82a60a900dc",
-                "sha256:8bc1d3284dee001f41ec98f59675f4d723683e1cc082830b440b5f081d8e0ade",
-                "sha256:a522de31e07ed7d6f954cda3fbd5ca4b8edbfc592a821a7b00291be6f843292e",
-                "sha256:be2f0ec62e0939a9dcfd3638c140c5a74fc929ee3fd1f31408ab8633db6e1523",
-                "sha256:c5d0c2ae3e3ed4e9f46b7c03b40d443601012ffe8eb8dfbb2bd6b2d00509f797",
-                "sha256:f0268613073df055bcc6a490de733012f2cf4fe191c1adb74e41cec8add1a165"
-            ],
-            "index": "pypi",
-            "version": "==3.3.2"
->>>>>>> ac97c010
         },
         "mccabe": {
             "hashes": [
@@ -291,124 +70,11 @@
             ],
             "version": "==0.6.1"
         },
-<<<<<<< HEAD
-=======
-        "numpy": {
-            "hashes": [
-                "sha256:08308c38e44cc926bdfce99498b21eec1f848d24c302519e64203a8da99a97db",
-                "sha256:09c12096d843b90eafd01ea1b3307e78ddd47a55855ad402b157b6c4862197ce",
-                "sha256:13d166f77d6dc02c0a73c1101dd87fdf01339febec1030bd810dcd53fff3b0f1",
-                "sha256:141ec3a3300ab89c7f2b0775289954d193cc8edb621ea05f99db9cb181530512",
-                "sha256:16c1b388cc31a9baa06d91a19366fb99ddbe1c7b205293ed072211ee5bac1ed2",
-                "sha256:18bed2bcb39e3f758296584337966e68d2d5ba6aab7e038688ad53c8f889f757",
-                "sha256:1aeef46a13e51931c0b1cf8ae1168b4a55ecd282e6688fdb0a948cc5a1d5afb9",
-                "sha256:27d3f3b9e3406579a8af3a9f262f5339005dd25e0ecf3cf1559ff8a49ed5cbf2",
-                "sha256:2a2740aa9733d2e5b2dfb33639d98a64c3b0f24765fed86b0fd2aec07f6a0a08",
-                "sha256:4377e10b874e653fe96985c05feed2225c912e328c8a26541f7fc600fb9c637b",
-                "sha256:448ebb1b3bf64c0267d6b09a7cba26b5ae61b6d2dbabff7c91b660c7eccf2bdb",
-                "sha256:50e86c076611212ca62e5a59f518edafe0c0730f7d9195fec718da1a5c2bb1fc",
-                "sha256:5734bdc0342aba9dfc6f04920988140fb41234db42381cf7ccba64169f9fe7ac",
-                "sha256:64324f64f90a9e4ef732be0928be853eee378fd6a01be21a0a8469c4f2682c83",
-                "sha256:6ae6c680f3ebf1cf7ad1d7748868b39d9f900836df774c453c11c5440bc15b36",
-                "sha256:6d7593a705d662be5bfe24111af14763016765f43cb6923ed86223f965f52387",
-                "sha256:8cac8790a6b1ddf88640a9267ee67b1aee7a57dfa2d2dd33999d080bc8ee3a0f",
-                "sha256:8ece138c3a16db8c1ad38f52eb32be6086cc72f403150a79336eb2045723a1ad",
-                "sha256:9eeb7d1d04b117ac0d38719915ae169aa6b61fca227b0b7d198d43728f0c879c",
-                "sha256:a09f98011236a419ee3f49cedc9ef27d7a1651df07810ae430a6b06576e0b414",
-                "sha256:a5d897c14513590a85774180be713f692df6fa8ecf6483e561a6d47309566f37",
-                "sha256:ad6f2ff5b1989a4899bf89800a671d71b1612e5ff40866d1f4d8bcf48d4e5764",
-                "sha256:c42c4b73121caf0ed6cd795512c9c09c52a7287b04d105d112068c1736d7c753",
-                "sha256:cb1017eec5257e9ac6209ac172058c430e834d5d2bc21961dceeb79d111e5909",
-                "sha256:d6c7bb82883680e168b55b49c70af29b84b84abb161cbac2800e8fcb6f2109b6",
-                "sha256:e452dc66e08a4ce642a961f134814258a082832c78c90351b75c41ad16f79f63",
-                "sha256:e5b6ed0f0b42317050c88022349d994fe72bfe35f5908617512cd8c8ef9da2a9",
-                "sha256:e9b30d4bd69498fc0c3fe9db5f62fffbb06b8eb9321f92cc970f2969be5e3949",
-                "sha256:ec149b90019852266fec2341ce1db513b843e496d5a8e8cdb5ced1923a92faab",
-                "sha256:edb01671b3caae1ca00881686003d16c2209e07b7ef8b7639f1867852b948f7c",
-                "sha256:f0d3929fe88ee1c155129ecd82f981b8856c5d97bcb0d5f23e9b4242e79d1de3",
-                "sha256:f29454410db6ef8126c83bd3c968d143304633d45dc57b51252afbd79d700893",
-                "sha256:fe45becb4c2f72a0907c1d0246ea6449fe7a9e2293bb0e11c4e9a32bb0930a15",
-                "sha256:fedbd128668ead37f33917820b704784aff695e0019309ad446a6d0b065b57e4"
-            ],
-            "index": "pypi",
-            "version": "==1.19.4"
-        },
-        "pandas": {
-            "hashes": [
-                "sha256:09e0503758ad61afe81c9069505f8cb8c1e36ea8cc1e6826a95823ef5b327daf",
-                "sha256:0a11a6290ef3667575cbd4785a1b62d658c25a2fd70a5adedba32e156a8f1773",
-                "sha256:0d9a38a59242a2f6298fff45d09768b78b6eb0c52af5919ea9e45965d7ba56d9",
-                "sha256:112c5ba0f9ea0f60b2cc38c25f87ca1d5ca10f71efbee8e0f1bee9cf584ed5d5",
-                "sha256:185cf8c8f38b169dbf7001e1a88c511f653fbb9dfa3e048f5e19c38049e991dc",
-                "sha256:3aa8e10768c730cc1b610aca688f588831fa70b65a26cb549fbb9f35049a05e0",
-                "sha256:41746d520f2b50409dffdba29a15c42caa7babae15616bcf80800d8cfcae3d3e",
-                "sha256:43cea38cbcadb900829858884f49745eb1f42f92609d368cabcc674b03e90efc",
-                "sha256:5378f58172bd63d8c16dd5d008d7dcdd55bf803fcdbe7da2dcb65dbbf322f05b",
-                "sha256:54404abb1cd3f89d01f1fb5350607815326790efb4789be60508f458cdd5ccbf",
-                "sha256:5dac3aeaac5feb1016e94bde851eb2012d1733a222b8afa788202b836c97dad5",
-                "sha256:5fdb2a61e477ce58d3f1fdf2470ee142d9f0dde4969032edaf0b8f1a9dafeaa2",
-                "sha256:6613c7815ee0b20222178ad32ec144061cb07e6a746970c9160af1ebe3ad43b4",
-                "sha256:6d2b5b58e7df46b2c010ec78d7fb9ab20abf1d306d0614d3432e7478993fbdb0",
-                "sha256:8a5d7e57b9df2c0a9a202840b2881bb1f7a648eba12dd2d919ac07a33a36a97f",
-                "sha256:8b4c2055ebd6e497e5ecc06efa5b8aa76f59d15233356eb10dad22a03b757805",
-                "sha256:a15653480e5b92ee376f8458197a58cca89a6e95d12cccb4c2d933df5cecc63f",
-                "sha256:a7d2547b601ecc9a53fd41561de49a43d2231728ad65c7713d6b616cd02ddbed",
-                "sha256:a979d0404b135c63954dea79e6246c45dd45371a88631cdbb4877d844e6de3b6",
-                "sha256:b1f8111635700de7ac350b639e7e452b06fc541a328cf6193cf8fc638804bab8",
-                "sha256:c5a3597880a7a29a31ebd39b73b2c824316ae63a05c3c8a5ce2aea3fc68afe35",
-                "sha256:c681e8fcc47a767bf868341d8f0d76923733cbdcabd6ec3a3560695c69f14a1e",
-                "sha256:cf135a08f306ebbcfea6da8bf775217613917be23e5074c69215b91e180caab4",
-                "sha256:e2b8557fe6d0a18db4d61c028c6af61bfed44ef90e419ed6fadbdc079eba141e"
-            ],
-            "index": "pypi",
-            "version": "==1.1.4"
-        },
-        "pillow": {
-            "hashes": [
-                "sha256:01bb0a34f1a6689b138c0089d670ae2e8f886d2666a9b2f2019031abdea673c4",
-                "sha256:07872f1d8421db5a3fe770f7480835e5e90fddb58f36c216d4a2ac0d594de474",
-                "sha256:1022f8f6dc3c5b0dcf928f1c49ba2ac73051f576af100d57776e2b65c1f76a8d",
-                "sha256:14415e9e28410232370615dbde0cf0a00e526f522f665460344a5b96973a3086",
-                "sha256:172acfaf00434a28dddfe592d83f2980e22e63c769ff4a448ddf7b7a38ffd165",
-                "sha256:1c5e3c36f02c815766ae9dd91899b1c5b4652f2a37b7a51609f3bd467c0f11fb",
-                "sha256:292f2aa1ae5c5c1451cb4b558addb88c257411d3fd71c6cf45562911baffc979",
-                "sha256:2a40d7d4b17db87f5b9a1efc0aff56000e1d0d5ece415090c102aafa0ccbe858",
-                "sha256:2f0d7034d5faae9a8d1019d152ede924f653df2ce77d3bba4ce62cd21b5f94ae",
-                "sha256:33fdbd4f5608c852d97264f9d2e3b54e9e9959083d008145175b86100b275e5b",
-                "sha256:3b13d89d97b551e02549d1f0edf22bed6acfd6fd2e888cd1e9a953bf215f0e81",
-                "sha256:3e759bcc03d6f39bc751e56d86bc87252b9a21c689a27c5ed753717a87d53a5b",
-                "sha256:3ec87bd1248b23a2e4e19e774367fbe30fddc73913edc5f9b37470624f55dc1f",
-                "sha256:436b0a2dd9fe3f7aa6a444af6bdf53c1eb8f5ced9ea3ef104daa83f0ea18e7bc",
-                "sha256:43b3c859912e8bf754b3c5142df624794b18eb7ae07cfeddc917e1a9406a3ef2",
-                "sha256:4fe74636ee71c57a7f65d7b21a9f127d842b4fb75511e5d256ace258826eb352",
-                "sha256:59445af66b59cc39530b4f810776928d75e95f41e945f0c32a3de4aceb93c15d",
-                "sha256:69da5b1d7102a61ce9b45deb2920a2012d52fd8f4201495ea9411d0071b0ec22",
-                "sha256:7094bbdecb95ebe53166e4c12cf5e28310c2b550b08c07c5dc15433898e2238e",
-                "sha256:8211cac9bf10461f9e33fe9a3af6c5131f3fdd0d10672afc2abb2c70cf95c5ca",
-                "sha256:8cf77e458bd996dc85455f10fe443c0c946f5b13253773439bcbec08aa1aebc2",
-                "sha256:924fc33cb4acaf6267b8ca3b8f1922620d57a28470d5e4f49672cea9a841eb08",
-                "sha256:99ce3333b40b7a4435e0a18baad468d44ab118a4b1da0af0a888893d03253f1d",
-                "sha256:a7d690b2c5f7e4a932374615fedceb1e305d2dd5363c1de15961725fe10e7d16",
-                "sha256:b9af590adc1e46898a1276527f3cfe2da8048ae43fbbf9b1bf9395f6c99d9b47",
-                "sha256:bb18422ad00c1fecc731d06592e99c3be2c634da19e26942ba2f13d805005cf2",
-                "sha256:c10af40ee2f1a99e1ae755ab1f773916e8bca3364029a042cd9161c400416bd8",
-                "sha256:c143c409e7bc1db784471fe9d0bf95f37c4458e879ad84cfae640cb74ee11a26",
-                "sha256:c448d2b335e21951416a30cd48d35588d122a912d5fe9e41900afacecc7d21a1",
-                "sha256:d30f30c044bdc0ab8f3924e1eeaac87e0ff8a27e87369c5cac4064b6ec78fd83",
-                "sha256:df534e64d4f3e84e8f1e1a37da3f541555d947c1c1c09b32178537f0f243f69d",
-                "sha256:f6fc18f9c9c7959bf58e6faf801d14fafb6d4717faaf6f79a68c8bb2a13dcf20",
-                "sha256:ff83dfeb04c98bb3e7948f876c17513a34e9a19fd92e292288649164924c1b39"
-            ],
-            "index": "pypi",
-            "version": "==8.1.1"
-        },
->>>>>>> ac97c010
         "pycodestyle": {
             "hashes": [
                 "sha256:514f76d918fcc0b55c6680472f0a37970994e07bbb80725808c17089be302068",
                 "sha256:c389c1d06bf7904078ca03399a4816f974a1d590090fecea0c63ec26ebaf1cef"
             ],
-<<<<<<< HEAD
             "markers": "python_version >= '2.7' and python_version not in '3.0, 3.1, 3.2, 3.3'",
             "version": "==2.7.0"
         },
@@ -419,59 +85,6 @@
             ],
             "markers": "python_version >= '2.7' and python_version not in '3.0, 3.1, 3.2, 3.3'",
             "version": "==2.3.1"
-=======
-            "version": "==2.6.0"
-        },
-        "pyflakes": {
-            "hashes": [
-                "sha256:0d94e0e05a19e57a99444b6ddcf9a6eb2e5c68d3ca1e98e90707af8152c90a92",
-                "sha256:35b2d75ee967ea93b55750aa9edbbf72813e06a66ba54438df2cfac9e3c27fc8"
-            ],
-            "version": "==2.2.0"
-        },
-        "pygraphviz": {
-            "hashes": [
-                "sha256:411ae84a5bc313e3e1523a1cace59159f512336318a510573b47f824edef8860"
-            ],
-            "index": "pypi",
-            "version": "==1.6"
-        },
-        "pyparsing": {
-            "hashes": [
-                "sha256:c203ec8783bf771a155b207279b9bccb8dea02d8f0c9e5f8ead507bc3246ecc1",
-                "sha256:ef9d7589ef3c200abe66653d3f1ab1033c3c419ae9b9bdb1240a85b024efc88b"
-            ],
-            "version": "==2.4.7"
-        },
-        "python-dateutil": {
-            "hashes": [
-                "sha256:73ebfe9dbf22e832286dafa60473e4cd239f8592f699aa5adaf10050e6e1823c",
-                "sha256:75bb3f31ea686f1197762692a9ee6a7550b59fc6ca3a1f4b5d7e32fb98e2da2a"
-            ],
-            "version": "==2.8.1"
-        },
-        "pytz": {
-            "hashes": [
-                "sha256:83a4a90894bf38e243cf052c8b58f381bfe9a7a483f6a9cab140bc7f702ac4da",
-                "sha256:eb10ce3e7736052ed3623d49975ce333bcd712c7bb19a58b9e2089d4057d0798"
-            ],
-            "version": "==2021.1"
-        },
-        "requests": {
-            "hashes": [
-                "sha256:b3559a131db72c33ee969480840fff4bb6dd111de7dd27c8ee1f820f4f00231b",
-                "sha256:fe75cc94a9443b9246fc7049224f75604b113c36acb93f87b80ed42c44cbb898"
-            ],
-            "index": "pypi",
-            "version": "==2.24.0"
-        },
-        "six": {
-            "hashes": [
-                "sha256:30639c035cdb23534cd4aa2dd52c3bf48f06e5f4a941509c8bafd8ce11080259",
-                "sha256:8b74bedcbbbaca38ff6d7491d76f2b06b3592611af620f8426e82dddb04a5ced"
-            ],
-            "version": "==1.15.0"
->>>>>>> ac97c010
         },
         "toml": {
             "hashes": [
@@ -479,88 +92,6 @@
                 "sha256:b3bda1d108d5dd99f4a20d24d9c348e91c4db7ab1b749200bded2f839ccbe68f"
             ],
             "version": "==0.10.2"
-<<<<<<< HEAD
-=======
-        },
-        "tqdm": {
-            "hashes": [
-                "sha256:9ad44aaf0fc3697c06f6e05c7cf025dd66bc7bcb7613c66d85f4464c47ac8fad",
-                "sha256:ef54779f1c09f346b2b5a8e5c61f96fbcb639929e640e59f8cf810794f406432"
-            ],
-            "index": "pypi",
-            "version": "==4.51.0"
-        },
-        "urllib3": {
-            "hashes": [
-                "sha256:8d7eaa5a82a1cac232164990f04874c594c9453ec55eef02eab885aa02fc17a2",
-                "sha256:f5321fbe4bf3fefa0efd0bfe7fb14e90909eb62a48ccda331726b4319897dd5e"
-            ],
-            "version": "==1.25.11"
-        },
-        "zope.event": {
-            "hashes": [
-                "sha256:2666401939cdaa5f4e0c08cf7f20c9b21423b95e88f4675b1443973bdb080c42",
-                "sha256:5e76517f5b9b119acf37ca8819781db6c16ea433f7e2062c4afc2b6fbedb1330"
-            ],
-            "version": "==4.5.0"
-        },
-        "zope.interface": {
-            "hashes": [
-                "sha256:05a97ba92c1c7c26f25c9f671aa1ef85ffead6cdad13770e5b689cf983adc7e1",
-                "sha256:07d61722dd7d85547b7c6b0f5486b4338001fab349f2ac5cabc0b7182eb3425d",
-                "sha256:0a990dcc97806e5980bbb54b2e46b9cde9e48932d8e6984daf71ef1745516123",
-                "sha256:150e8bcb7253a34a4535aeea3de36c0bb3b1a6a47a183a95d65a194b3e07f232",
-                "sha256:1743bcfe45af8846b775086471c28258f4c6e9ee8ef37484de4495f15a98b549",
-                "sha256:1b5f6c8fff4ed32aa2dd43e84061bc8346f32d3ba6ad6e58f088fe109608f102",
-                "sha256:21e49123f375703cf824214939d39df0af62c47d122d955b2a8d9153ea08cfd5",
-                "sha256:21f579134a47083ffb5ddd1307f0405c91aa8b61ad4be6fd5af0171474fe0c45",
-                "sha256:27c267dc38a0f0079e96a2945ee65786d38ef111e413c702fbaaacbab6361d00",
-                "sha256:299bde0ab9e5c4a92f01a152b7fbabb460f31343f1416f9b7b983167ab1e33bc",
-                "sha256:2ab88d8f228f803fcb8cb7d222c579d13dab2d3622c51e8cf321280da01102a7",
-                "sha256:2ced4c35061eea623bc84c7711eedce8ecc3c2c51cd9c6afa6290df3bae9e104",
-                "sha256:2dcab01c660983ba5e5a612e0c935141ccbee67d2e2e14b833e01c2354bd8034",
-                "sha256:32546af61a9a9b141ca38d971aa6eb9800450fa6620ce6323cc30eec447861f3",
-                "sha256:32b40a4c46d199827d79c86bb8cb88b1bbb764f127876f2cb6f3a47f63dbada3",
-                "sha256:3cc94c69f6bd48ed86e8e24f358cb75095c8129827df1298518ab860115269a4",
-                "sha256:42b278ac0989d6f5cf58d7e0828ea6b5951464e3cf2ff229dd09a96cb6ba0c86",
-                "sha256:495b63fd0302f282ee6c1e6ea0f1c12cb3d1a49c8292d27287f01845ff252a96",
-                "sha256:4af87cdc0d4b14e600e6d3d09793dce3b7171348a094ba818e2a68ae7ee67546",
-                "sha256:4b94df9f2fdde7b9314321bab8448e6ad5a23b80542dcab53e329527d4099dcb",
-                "sha256:4c48ddb63e2b20fba4c6a2bf81b4d49e99b6d4587fb67a6cd33a2c1f003af3e3",
-                "sha256:4df9afd17bd5477e9f8c8b6bb8507e18dd0f8b4efe73bb99729ff203279e9e3b",
-                "sha256:518950fe6a5d56f94ba125107895f938a4f34f704c658986eae8255edb41163b",
-                "sha256:538298e4e113ccb8b41658d5a4b605bebe75e46a30ceca22a5a289cf02c80bec",
-                "sha256:55465121e72e208a7b69b53de791402affe6165083b2ea71b892728bd19ba9ae",
-                "sha256:588384d70a0f19b47409cfdb10e0c27c20e4293b74fc891df3d8eb47782b8b3e",
-                "sha256:6278c080d4afffc9016e14325f8734456831124e8c12caa754fd544435c08386",
-                "sha256:64ea6c221aeee4796860405e1aedec63424cda4202a7ad27a5066876db5b0fd2",
-                "sha256:681dbb33e2b40262b33fd383bae63c36d33fd79fa1a8e4092945430744ffd34a",
-                "sha256:6936aa9da390402d646a32a6a38d5409c2d2afb2950f045a7d02ab25a4e7d08d",
-                "sha256:778d0ec38bbd288b150a3ae363c8ffd88d2207a756842495e9bffd8a8afbc89a",
-                "sha256:8251f06a77985a2729a8bdbefbae79ee78567dddc3acbd499b87e705ca59fe24",
-                "sha256:83b4aa5344cce005a9cff5d0321b2e318e871cc1dfc793b66c32dd4f59e9770d",
-                "sha256:844fad925ac5c2ad4faaceb3b2520ad016b5280105c6e16e79838cf951903a7b",
-                "sha256:8ceb3667dd13b8133f2e4d637b5b00f240f066448e2aa89a41f4c2d78a26ce50",
-                "sha256:92dc0fb79675882d0b6138be4bf0cec7ea7c7eede60aaca78303d8e8dbdaa523",
-                "sha256:9789bd945e9f5bd026ed3f5b453d640befb8b1fc33a779c1fe8d3eb21fe3fb4a",
-                "sha256:a2b6d6eb693bc2fc6c484f2e5d93bd0b0da803fa77bf974f160533e555e4d095",
-                "sha256:aab9f1e34d810feb00bf841993552b8fcc6ae71d473c505381627143d0018a6a",
-                "sha256:abb61afd84f23099ac6099d804cdba9bd3b902aaaded3ffff47e490b0a495520",
-                "sha256:adf9ee115ae8ff8b6da4b854b4152f253b390ba64407a22d75456fe07dcbda65",
-                "sha256:aedc6c672b351afe6dfe17ff83ee5e7eb6ed44718f879a9328a68bdb20b57e11",
-                "sha256:b7a00ecb1434f8183395fac5366a21ee73d14900082ca37cf74993cf46baa56c",
-                "sha256:ba32f4a91c1cb7314c429b03afbf87b1fff4fb1c8db32260e7310104bd77f0c7",
-                "sha256:cbd0f2cbd8689861209cd89141371d3a22a11613304d1f0736492590aa0ab332",
-                "sha256:e4bc372b953bf6cec65a8d48482ba574f6e051621d157cf224227dbb55486b1e",
-                "sha256:eccac3d9aadc68e994b6d228cb0c8919fc47a5350d85a1b4d3d81d1e98baf40c",
-                "sha256:efd550b3da28195746bb43bd1d815058181a7ca6d9d6aa89dd37f5eefe2cacb7",
-                "sha256:efef581c8ba4d990770875e1a2218e856849d32ada2680e53aebc5d154a17e20",
-                "sha256:f057897711a630a0b7a6a03f1acf379b6ba25d37dc5dc217a97191984ba7f2fc",
-                "sha256:f37d45fab14ffef9d33a0dc3bc59ce0c5313e2253323312d47739192da94f5fd",
-                "sha256:f44906f70205d456d503105023041f1e63aece7623b31c390a0103db4de17537"
-            ],
-            "version": "==5.2.0"
->>>>>>> ac97c010
         }
     }
 }